/*
 * duperemove.c
 *
 * Copyright (C) 2013 SUSE.  All rights reserved.
 *
 * This program is free software; you can redistribute it and/or
 * modify it under the terms of the GNU General Public
 * License version 2 as published by the Free Software Foundation.
 *
 * This program is distributed in the hope that it will be useful,
 * but WITHOUT ANY WARRANTY; without even the implied warranty of
 * MERCHANTABILITY or FITNESS FOR A PARTICULAR PURPOSE.  See the GNU
 * General Public License for more details.
 *
 * Authors: Mark Fasheh <mfasheh@suse.de>
 */

#include <sys/types.h>
#include <fcntl.h>
#include <unistd.h>
#include <stdio.h>
#include <stdlib.h>
#include <stdint.h>
#include <stddef.h>
#include <errno.h>
#include <string.h>
#include <getopt.h>
#include <inttypes.h>
#include <unistd.h>

#include <glib.h>

#include "list.h"
#include "csum.h"
#include "filerec.h"
#include "hash-tree.h"
#include "results-tree.h"
#include "dedupe.h"
#include "util.h"
#include "btrfs-util.h"
#include "dbfile.h"
#include "stats.h"
#include "memstats.h"
#include "debug.h"

#include "file_scan.h"
#include "find_dupes.h"
#include "run_dedupe.h"

#define MIN_BLOCKSIZE	(4U*1024)
/* max blocksize is somewhat arbitrary. */
#define MAX_BLOCKSIZE	(1024U*1024)
#define DEFAULT_BLOCKSIZE	(128U*1024)
unsigned int blocksize = DEFAULT_BLOCKSIZE;

int run_dedupe = 0;
int recurse_dirs = 0;
int one_file_system = 1;
int v2_hashfile = 0;
int dedupe_same_file = 1;
int skip_zeroes = 0;

int target_rw = 1;
static int version_only = 0;
static int help_option = 0;
static int fdupes_mode = 0;
static int stdin_filelist = 0;
static unsigned int list_only_opt = 0;
static unsigned int rm_only_opt = 0;
static struct dbfile_config dbfile_cfg;
static bool force_v2_hashfile = false;

static enum {
	H_READ,
	H_WRITE,
	H_UPDATE,
} use_hashfile = H_UPDATE;
static char *serialize_fname = NULL;
static unsigned int nr_logical_cpus;
static unsigned int nr_physical_cpus;
unsigned int io_threads;
unsigned int cpu_threads;
int io_threads_opt = 0;
int cpu_threads_opt = 0;
int do_lookup_extents = 1;
int fiemap_during_dedupe = 1;

int stdout_is_tty = 0;

static char *user_hash = DEFAULT_HASH_STR;

static void print_file(char *filename, char *ino, char *subvol)
{
	if (verbose)
		printf("%s\t%s\t%s\n", filename, ino, subvol);
	else
		printf("%s\n", filename);
}

static int list_db_files(char *filename)
{
	int ret;

	ret = dbfile_open(filename, &dbfile_cfg);
	if (ret) {
		fprintf(stderr, "Error: Could not open \"%s\"\n", filename);
		return ret;
	}

	ret = dbfile_iter_files(dbfile_get_handle(), &print_file);

	dbfile_close();
	return ret;
}

struct rm_file {
	char *filename;
	struct list_head list;
};
static LIST_HEAD(rm_files_list);

static void add_rm_file(const char *filename)
{
	struct rm_file *rm = malloc(sizeof(*rm));
	if (rm) {
		rm->filename = strdup(filename);
		list_add_tail(&rm->list, &rm_files_list);
	}
}

static void free_rm_file(struct rm_file *rm)
{
	if (rm) {
		list_del(&rm->list);
		free(rm->filename);
		free(rm);
	}
}

static void add_rm_db_files_from_stdin(void)
{
	char *path = NULL;
	size_t pathlen = 0;
	ssize_t readlen;

	while ((readlen = getline(&path, &pathlen, stdin)) != -1) {
		if (readlen == 0)
			continue;

		if (readlen > 0 && path[readlen - 1] == '\n') {
			path[--readlen] = '\0';
		}

		if (readlen > PATH_MAX - 1) {
			fprintf(stderr, "Path max exceeded: %s\n", path);
			continue;
		}

		add_rm_file(path);
	}

	if (path != NULL)
		free(path);
}

static int rm_db_files(char *dbfilename)
{
	int ret, err = 0;
	struct rm_file *rm, *tmp;

	ret = dbfile_open(dbfilename, &dbfile_cfg);
	if (ret) {
		fprintf(stderr, "Error: Could not open \"%s\"\n", dbfilename);
		return ret;
	}

restart:
	list_for_each_entry_safe(rm, tmp, &rm_files_list, list) {
		if (strlen(rm->filename) == 1 && rm->filename[0] == '-') {
			add_rm_db_files_from_stdin();
			free_rm_file(rm);
			/*
			 * We may have added to the end of the list
			 * which messes up the next-entry condition
			 * for list_for_each_entry_safe()
			 */
			goto restart;
		}
		ret = dbfile_remove_file(dbfile_get_handle(), &dbfile_cfg,
					 rm->filename);
		if (ret == 0)
			vprintf("Removed \"%s\" from hashfile.\n",
				rm->filename);
		if (ret && ret != ENOENT && !err)
			err = ret;

		free_rm_file(rm);
	}

	dbfile_close();

	return err;
}

extern struct list_head exclude_list;

static void add_exclude_pattern(const char *pattern)
{
	struct exclude_file *exclude = malloc(sizeof(*exclude));
	if (exclude) {
		exclude->pattern = strdup(pattern);
		list_add_tail(&exclude->list, &exclude_list);
	}
}

static void usage(const char *prog)
{
	char *s = NULL;
#ifdef	DEBUG_BUILD
	s = " (debug build)";
#endif
	printf("duperemove %s%s\n", VERSTRING, s ? s : "");
	if (version_only)
		return;

	printf("Find duplicate extents and optionally dedupe them.\n\n");
	printf("Basic usage: %s [-r] [-d] [-h] [-v] [-A] "
	       "[--hashfile=hashfile] OBJECTS\n", prog);
	printf("\n\"OBJECTS\" is a list of files (or directories) which we\n");
	printf("want to find duplicate extents in. If a directory is \n");
	printf("specified, all regular files inside of it will be scanned.\n");
	printf("\n\t<switches>\n");
	printf("\t-r\t\tEnable recursive dir traversal.\n");
	printf("\t-d\t\tDe-dupe the results (must run on a supported fs).\n");
	printf("\t--hashfile=FILE\tStore hashes in this file.\n");
	printf("\t-A\t\tOpen files for dedupe in read-only mode.\n");
	printf("\t-h\t\tPrint numbers in human-readable format.\n");
	printf("\t-v\t\tPrint extra information (verbose).\n");
	printf("\t--help\t\tPrints this help text.\n");
	printf("\n\nPlease see the duperemove(8) manpage for a complete list "
	       "of options.\n");
}

static int parse_yesno_option(char *arg, int default_val)
{
	if (strncmp(arg, "yes", 3) == 0)
		return 1;
	else if (strncmp(arg, "no", 2) == 0)
		return 0;
	return default_val;
}

/* adapted from ocfs2-tools */
static int parse_dedupe_opts(const char *opts)
{
	char *options, *token, *next, *p, *arg;
	int print_usage = 0;
	int invert, ret = 0;

	options = strdup(opts);

	for (token = options; token && *token; token = next) {
		p = strchr(token, ',');
		next = NULL;
		invert = 0;

		if (p) {
			*p = '\0';
			next = p + 1;
		}

		arg = strstr(token, "no");
		if (arg == token) {
			invert = 1;
			token += strlen("no");
		}

		if (strcmp(token, "same") == 0) {
			dedupe_same_file = !invert;
		} else if (strcmp(token, "block") == 0) {
			; /* This option ignored as of v0.12 */
		} else if (strcmp(token, "fiemap") == 0) {
			fiemap_during_dedupe = !invert;
		} else {
			print_usage = 1;
			break;
		}
	}

	if (print_usage) {
		fprintf(stderr, "Bad dedupe options specified. Valid dedupe "
			"options are:\n"
			"\t[no]same\n"
			"\t[no]block\n");
		ret = EINVAL;
	}

	free(options);
	return ret;
}

enum {
	DEBUG_OPTION = CHAR_MAX + 1,
	HELP_OPTION,
	VERSION_OPTION,
	WRITE_HASHES_OPTION,
	WRITE_OLD_HASHES_OPTION,
	READ_HASHES_OPTION,
	HASHFILE_OPTION,
	IO_THREADS_OPTION,
	CPU_THREADS_OPTION,
	LOOKUP_EXTENTS_OPTION,
	ONE_FILESYSTEM_OPTION,
	HASH_OPTION,
	SKIP_ZEROES_OPTION,
	FDUPES_OPTION,
	DEDUPE_OPTS_OPTION,
<<<<<<< HEAD
	QUIET_OPTION,
=======
	EXCLUDE_OPTION,
>>>>>>> d74ba755
};

static int add_files_from_stdin(int fdupes)
{
	int ret = 0;
	char *path = NULL;
	size_t pathlen = 0;
	ssize_t readlen;

	while ((readlen = getline(&path, &pathlen, stdin)) != -1) {
		if (readlen == 0)
			continue;

		if (fdupes && readlen == 1 && path[0] == '\n') {
			ret = fdupes_dedupe();
			if (ret)
				return ret;
			continue;
		}

		if (readlen > 0 && path[readlen - 1] == '\n') {
			path[--readlen] = '\0';
		}

		if (readlen > PATH_MAX - 1) {
			fprintf(stderr, "Path max exceeded: %s\n", path);
			continue;
		}

		if (add_file(path, AT_FDCWD))
			return 1;

		/* Give the user a chance to see some output from add_file(). */
		if (!fdupes)
			fflush(stdout);
	}

	if (path != NULL)
		free(path);

	return 0;
}

static int add_files_from_cmdline(int numfiles, char **files)
{
	int i;

	for (i = 0; i < numfiles; i++) {
		const char *name = files[i];

		if (add_file(name, AT_FDCWD))
			return 1;
	}

	return 0;
}

/*
 * Ok this is doing more than just parsing options.
 */
static int parse_options(int argc, char **argv, int *filelist_idx)
{
	int c, numfiles;
	int read_hashes = 0;
	int write_hashes = 0;
	int update_hashes = 0;

	static struct option long_ops[] = {
		{ "debug", 0, NULL, DEBUG_OPTION },
		{ "help", 0, NULL, HELP_OPTION },
		{ "version", 0, NULL, VERSION_OPTION },
		{ "write-hashes", 1, NULL, WRITE_HASHES_OPTION },
		{ "write-hashes-v2", 1, NULL, WRITE_OLD_HASHES_OPTION },
		{ "read-hashes", 1, NULL, READ_HASHES_OPTION },
		{ "hashfile", 1, NULL, HASHFILE_OPTION },
		{ "io-threads", 1, NULL, IO_THREADS_OPTION },
		{ "hash-threads", 1, NULL, IO_THREADS_OPTION },
		{ "cpu-threads", 1, NULL, CPU_THREADS_OPTION },
		{ "lookup-extents", 1, NULL, LOOKUP_EXTENTS_OPTION },
		{ "one-file-system", 0, NULL, ONE_FILESYSTEM_OPTION },
		{ "hash", 1, NULL, HASH_OPTION },
		{ "skip-zeroes", 0, NULL, SKIP_ZEROES_OPTION },
		{ "fdupes", 0, NULL, FDUPES_OPTION },
		{ "dedupe-options=", 1, NULL, DEDUPE_OPTS_OPTION },
<<<<<<< HEAD
		{ "quiet", 0, NULL, QUIET_OPTION },
=======
		{ "exclude", 1, NULL, EXCLUDE_OPTION },
>>>>>>> d74ba755
		{ NULL, 0, NULL, 0}
	};

	if (argc < 2)
		return 1;

	while ((c = getopt_long(argc, argv, "Ab:vdDrh?xLR:q", long_ops, NULL))
	       != -1) {
		switch (c) {
		case 'A':
			target_rw = 0;
			break;
		case 'b':
			blocksize = parse_size(optarg);
			if (blocksize < MIN_BLOCKSIZE ||
			    blocksize > MAX_BLOCKSIZE){
				fprintf(stderr, "Error: Blocksize is bounded by %u and %u, %u found\n",
					MIN_BLOCKSIZE, MAX_BLOCKSIZE, blocksize);
				return EINVAL;
			}
			break;
		case 'd':
		case 'D':
			run_dedupe = 1;
			break;
		case 'r':
			recurse_dirs = 1;
			break;
		case VERSION_OPTION:
			version_only = 1;
			break;
		case DEBUG_OPTION:
			debug = 1;
			/* Fall through */
		case 'v':
			verbose = 1;
			break;
		case 'h':
			human_readable = 1;
			break;
		case WRITE_OLD_HASHES_OPTION:
			force_v2_hashfile = true;
		case WRITE_HASHES_OPTION:
			write_hashes = 1;
			serialize_fname = strdup(optarg);
			break;
		case READ_HASHES_OPTION:
			read_hashes = 1;
			serialize_fname = strdup(optarg);
			break;
		case HASHFILE_OPTION:
			update_hashes = 1;
			serialize_fname = strdup(optarg);
			break;
		case IO_THREADS_OPTION:
			io_threads = strtoul(optarg, NULL, 10);
			if (!io_threads){
				fprintf(stderr, "Error: --io-threads must be "
					"an integer, %s found\n", optarg);
				return EINVAL;
			}
			io_threads_opt = 1;
			break;
		case CPU_THREADS_OPTION:
			cpu_threads = strtoul(optarg, NULL, 10);
			if (!cpu_threads){
				fprintf(stderr, "Error: --cpu-threads must be "
					"an integer, %s found\n", optarg);
				return EINVAL;
			}
			cpu_threads_opt = 1;
			break;
		case LOOKUP_EXTENTS_OPTION:
			do_lookup_extents = parse_yesno_option(optarg, 0);
			break;
		case ONE_FILESYSTEM_OPTION:
		case 'x':
			one_file_system = 1;
			break;
		case HASH_OPTION:
			user_hash = optarg;
			break;
		case SKIP_ZEROES_OPTION:
			skip_zeroes = 1;
			break;
		case FDUPES_OPTION:
			fdupes_mode = 1;
			break;
		case DEDUPE_OPTS_OPTION:
			if (parse_dedupe_opts(optarg))
				return EINVAL;
			break;
		case 'L':
			list_only_opt = 1;
			break;
		case 'R':
			rm_only_opt = 1;
			add_rm_file(optarg);
			break;
<<<<<<< HEAD
		case QUIET_OPTION:
		case 'q':
			quiet = 1;
=======
		case EXCLUDE_OPTION:
			add_exclude_pattern(optarg);
>>>>>>> d74ba755
			break;
		case HELP_OPTION:
			help_option = 1;
		case '?':
		default:
			version_only = 0;
			return 1;
		}
	}

	numfiles = argc - optind;

	/* Filter out option combinations that don't make sense. */
	if ((write_hashes + read_hashes + update_hashes) > 1) {
		fprintf(stderr, "Error: Specify only one hashfile option.\n");
		return 1;
	}

	if (read_hashes)
		use_hashfile = H_READ;
	else if (write_hashes)
		use_hashfile = H_WRITE;
	else if (update_hashes)
		use_hashfile = H_UPDATE;

	if (read_hashes) {
		if (numfiles) {
			fprintf(stderr,
				"Error: --read-hashes option does not take a "
				"file list argument\n");
			return 1;
		}
		goto out_nofiles;
	}

	if (fdupes_mode) {
		if (read_hashes || write_hashes || update_hashes) {
			fprintf(stderr,
				"Error: cannot mix hashfile option with "
				"--fdupes option\n");
			return 1;
		}

		if (numfiles) {
			fprintf(stderr,
				"Error: fdupes option does not take a file "
				"list argument\n");
			return 1;
		}
		/* rest of fdupes mode is implemented in main() */
		return 0;
	}

	*filelist_idx = 0;
	if (numfiles == 1 && strcmp(argv[optind], "-") == 0)
		stdin_filelist = 1;
	else {
		*filelist_idx = optind;
	}

	if (list_only_opt && rm_only_opt) {
		fprintf(stderr, "Error: Can not mix '-L' and '-R' options.\n");
		return 1;
	}

	if (list_only_opt || rm_only_opt) {
		if (!serialize_fname || use_hashfile == H_WRITE) {
			fprintf(stderr,	"Error: --hashfile= option is required "
				"with '-L' or -R.\n");
			return 1;
		}

		if (numfiles) {
			fprintf(stderr, "Error: -L and -R options do not take "
				"a file list argument\n");
			return 1;
		}
	}

out_nofiles:

	return 0;
}

static void print_header(void)
{
	vprintf("Using %uK blocks\n", blocksize / 1024);
	vprintf("Using hash: %s\n", csum_mod->name);
#ifdef	DEBUG_BUILD
	printf("Debug build, performance may be impacted.\n");
#endif
	qprintf("Gathering file list...\n");
}

static int update_config_from_dbfile(void)
{
	dedupe_seq = dbfile_cfg.dedupe_seq;

	if (strncasecmp(dbfile_cfg.hash_type, hash_type, 8)) {
		fprintf(stderr,
			"Error: Hashfile %s uses %.*s. for checksums "
			"but we are using %.*s.\nTry running with "
			"--hash=%.*s\n", serialize_fname, 8,
			dbfile_cfg.hash_type, 8, hash_type,
			8, dbfile_cfg.hash_type);
		return EINVAL;
	}

	if (dbfile_cfg.blocksize != blocksize &&
	    dbfile_cfg.major == BLOCK_DEDUPE_DBFILE_VER) {
		vprintf("Using blocksize %uK from hashfile (%uK "
			"blocksize requested).\n", dbfile_cfg.blocksize/1024,
			blocksize/1024);
		blocksize = dbfile_cfg.blocksize;
	}

	return 0;
}

static int create_update_hashfile(int argc, char **argv, int filelist_idx)
{
	int ret;
	int dbfile_is_new = 0;

	ret = dbfile_create(serialize_fname, &dbfile_is_new,
			    force_v2_hashfile ? BLOCK_DEDUPE_DBFILE_VER : DB_FILE_MAJOR,
			    &dbfile_cfg);
	if (ret)
		goto out;

	if (force_v2_hashfile && dbfile_cfg.major != BLOCK_DEDUPE_DBFILE_VER) {
		ret = EINVAL;
		fprintf(stderr, "Error: asked to force hashfile version 2 but "
			"existing hashfile has version %d\n", dbfile_cfg.major);
		goto out;
	}

	if (dbfile_cfg.major == BLOCK_DEDUPE_DBFILE_VER)
		v2_hashfile = 1;

	if (!dbfile_is_new) {
		ret = update_config_from_dbfile();
		if (ret)
			goto out;
		fs_set_onefs(dbfile_cfg.onefs_dev, dbfile_cfg.onefs_fsid);
	}

	print_header();

	if (stdin_filelist)
		ret = add_files_from_stdin(0);
	else
		ret = add_files_from_cmdline(argc - filelist_idx,
					     &argv[filelist_idx]);
	if (ret)
		goto out;

	if (dbfile_is_new) {
		dbfile_cfg.blocksize = blocksize;
		dbfile_cfg.onefs_dev = fs_onefs_dev();
		dbfile_cfg.onefs_fsid = fs_onefs_id();
		dbfile_cfg.dedupe_seq = dedupe_seq;
		ret = dbfile_sync_config(&dbfile_cfg);
		if (ret)
			goto out;
	} else {
		qprintf("Adding files from database for hashing.\n");

		ret = dbfile_scan_files(&dbfile_cfg);
		if (ret)
			goto out;
	}

	if (list_empty(&filerec_list)) {
		fprintf(stderr, "No dedupe candidates found.\n");
		ret = EINVAL;
		goto out;
	}

	ret = populate_tree(&dbfile_cfg);
	if (ret) {
		fprintf(stderr,	"Error while populating extent tree!\n");
		goto out;
	}

	ret = create_indexes(dbfile_get_handle(), &dbfile_cfg);
	if (ret)
		goto out;

	/*
	 * File scan from above can cause quite a bit of output, flush
	 * here in case of logfile.
	 */
	if (stdout_is_tty)
		fflush(stdout);

	ret = dbfile_sync_files(dbfile_get_handle());
	if (ret)
		goto out;
out:
	return ret;
}

int main(int argc, char **argv)
{
	int ret, filelist_idx = 0;
	struct results_tree res;
	struct hash_tree dups_tree;

	init_filerec();
	init_results_tree(&res);
	init_hash_tree(&dups_tree);

	ret = parse_options(argc, argv, &filelist_idx);
	if (ret || version_only) {
		usage(argv[0]);
		return (version_only || help_option) ? 0 : EINVAL;
	}

	/*
	 * Don't run detection if the user has supplied our cpu counts
	 * already.
	 */
	if (!io_threads_opt || !cpu_threads_opt) {
		get_num_cpus(&nr_physical_cpus, &nr_logical_cpus);
		if (!io_threads)
			io_threads = nr_logical_cpus;
		if (!cpu_threads)
			cpu_threads = nr_physical_cpus;
	}

	if (fdupes_mode)
		return add_files_from_stdin(1);

	ret = init_csum_module(user_hash);
	if (ret) {
		if (ret == EINVAL)
			fprintf(stderr,
				"Could not initialize hash module \"%s\"\n",
				user_hash);
		return ret;
	}

	if (isatty(STDOUT_FILENO))
		stdout_is_tty = 1;

	if (list_only_opt)
		return list_db_files(serialize_fname);
	else if (rm_only_opt)
		return rm_db_files(serialize_fname);

	switch (use_hashfile) {
	case H_UPDATE:
	case H_WRITE:
		ret = create_update_hashfile(argc, argv, filelist_idx);
		if (ret)
			goto out;

		if (use_hashfile == H_WRITE) {
			/*
			 * This option is for isolating the file scan
			 * stage. Exit the program now.
			 */
			qprintf("Hashfile \"%s\" written, exiting.\n",
				serialize_fname);
			goto out;
		}
		break;
	case H_READ:
		ret = dbfile_open(serialize_fname, &dbfile_cfg);
		if (ret) {
			fprintf(stderr, "Error: Could not open dbfile %s.\n",
				serialize_fname);
			goto out;
		}

		if (dbfile_cfg.major == BLOCK_DEDUPE_DBFILE_VER)
			v2_hashfile = 1;

		/*
		 * Skips the file scan, used to isolate the
		 * extent-find and dedupe stages
		 */
		blocksize = dbfile_cfg.blocksize;
		ret = update_config_from_dbfile();
		if (ret)
			goto out;

		print_header();
		break;
	default:
		abort_lineno();
		break;
	}

	qprintf("Loading only duplicated hashes from hashfile.\n");

	if (v2_hashfile) {
		ret = dbfile_load_block_hashes(&dups_tree);
		if (ret)
			goto out;

		ret = find_all_dupes(&dups_tree, &res);
		if (ret) {
			/* Only error for this should be enomem */
			fprintf(stderr,
				"Error %d: %s while finding duplicate extents.\n",
				ret, strerror(ret));
			goto out;
		}
	} else {
		ret = dbfile_load_extent_hashes(&res);
		if (ret)
			goto out;
	}

#ifdef	PRINT_STATS
	run_filerec_stats();
#endif

	if (run_dedupe) {
		dedupe_results(&res, &dups_tree);

		/*
		 * Bump dedupe_seq, this effectively marks the files
		 * in our hashfile as having been through dedupe.
		 */
		dedupe_seq++;

		/* Sync to get new dedupe_seq written. */
		dbfile_cfg.dedupe_seq = dedupe_seq;
		dbfile_cfg.blocksize = blocksize;
		dbfile_cfg.onefs_dev = fs_onefs_dev();
		dbfile_cfg.onefs_fsid = fs_onefs_id();
		ret = dbfile_sync_config(&dbfile_cfg);
		if (ret)
			goto out;
	} else {
		print_dupes_table(&res);
	}

out:
	free_results_tree(&res);
	free_hash_tree(&dups_tree);
	free_all_filerecs();
	dbfile_close();

#ifdef DEBUG_BUILD
	print_mem_stats();
#else
	if (ret == ENOMEM || debug)
		print_mem_stats();
#endif

	return ret;
}<|MERGE_RESOLUTION|>--- conflicted
+++ resolved
@@ -315,11 +315,8 @@
 	SKIP_ZEROES_OPTION,
 	FDUPES_OPTION,
 	DEDUPE_OPTS_OPTION,
-<<<<<<< HEAD
 	QUIET_OPTION,
-=======
 	EXCLUDE_OPTION,
->>>>>>> d74ba755
 };
 
 static int add_files_from_stdin(int fdupes)
@@ -404,11 +401,8 @@
 		{ "skip-zeroes", 0, NULL, SKIP_ZEROES_OPTION },
 		{ "fdupes", 0, NULL, FDUPES_OPTION },
 		{ "dedupe-options=", 1, NULL, DEDUPE_OPTS_OPTION },
-<<<<<<< HEAD
 		{ "quiet", 0, NULL, QUIET_OPTION },
-=======
 		{ "exclude", 1, NULL, EXCLUDE_OPTION },
->>>>>>> d74ba755
 		{ NULL, 0, NULL, 0}
 	};
 
@@ -508,14 +502,12 @@
 			rm_only_opt = 1;
 			add_rm_file(optarg);
 			break;
-<<<<<<< HEAD
 		case QUIET_OPTION:
 		case 'q':
 			quiet = 1;
-=======
+			break;
 		case EXCLUDE_OPTION:
 			add_exclude_pattern(optarg);
->>>>>>> d74ba755
 			break;
 		case HELP_OPTION:
 			help_option = 1;
