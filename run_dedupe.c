/*
 * run_dedupe.c
 *
 * Implements dedupe of duplicate extents from our results tree
 *
 * Copyright (C) 2014 SUSE.  All rights reserved.
 *
 * This program is free software; you can redistribute it and/or
 * modify it under the terms of the GNU General Public
 * License version 2 as published by the Free Software Foundation.
 *
 * This program is distributed in the hope that it will be useful,
 * but WITHOUT ANY WARRANTY; without even the implied warranty of
 * MERCHANTABILITY or FITNESS FOR A PARTICULAR PURPOSE.  See the GNU
 * General Public License for more details.
 *
 * Authors: Mark Fasheh <mfasheh@suse.de>
 */

#include <unistd.h>
#include <stdio.h>
#include <stdlib.h>
#include <stdint.h>
#include <stddef.h>
#include <errno.h>
#include <string.h>
#include <inttypes.h>

#include <glib.h>

#include "rbtree.h"
#include "list.h"
#include "csum.h"
#include "filerec.h"
#include "hash-tree.h"
#include "results-tree.h"
#include "dedupe.h"
#include "util.h"
#include "memstats.h"
#include "debug.h"

#include "run_dedupe.h"

extern int dedupe_same_file;
extern int fiemap_during_dedupe;

static GMutex mutex;
static GMutex console_mutex;
static struct results_tree *results_tree;
static volatile unsigned long long total_dedupe_passes;
static volatile unsigned long long curr_dedupe_pass;
static unsigned int leading_spaces;

void print_dupes_table(struct results_tree *res)
{
	struct rb_root *root = &res->root;
	struct rb_node *node = rb_first(root);
	struct dupe_extents *dext;
	struct extent *extent;

	printf("Simple read and compare of file data found %u instances of "
	       "extents that might benefit from deduplication.\n",
	       res->num_dupes);

	if (quiet || res->num_dupes == 0)
		return;

	while (1) {
		if (node == NULL)
			break;

		dext = rb_entry(node, struct dupe_extents, de_node);

		printf("Showing %u identical extents of length %s with id ",
		       dext->de_num_dupes, pretty_size(dext->de_len));
		debug_print_digest_short(stdout, dext->de_hash);
		printf("\n");
		printf("Start\t\tFilename\n");
		list_for_each_entry(extent, &dext->de_extents, e_list) {
			printf("%s\t\"%s\"\n",
			       pretty_size(extent->e_loff),
			       extent->e_file->filename);
		}

		node = rb_next(node);
	}
}

static void process_dedupe_results(struct dedupe_ctxt *ctxt,
				   uint64_t *kern_bytes)
{
	int done = 0;
	int target_status;
	uint64_t target_loff, target_bytes;
	struct filerec *f;
	const char *status_str = "[unknown status]";

	while (!done) {
		done = pop_one_dedupe_result(ctxt, &target_status, &target_loff,
					     &target_bytes, &f);
		if (kern_bytes)
			*kern_bytes += target_bytes;

		/*
		 * Only print in case of error.
		 *
		 * Kernels older than 4.2 can't handle the target and
		 * dedupe files being the same and -EINVAL in that
		 * case. Don't bubble it up so as to avoid user
		 * confusion.
		 */
		if (target_status == 0 ||
		    (target_status == -EINVAL && f == ctxt->ioctl_file))
			continue;

		if (target_status == BTRFS_SAME_DATA_DIFFERS)
			status_str = "data changed";
		else if (target_status < 0)
			status_str = strerror(-target_status);
		printf("[%p] Dedupe for file \"%s\" had status (%d) "
		       "\"%s\".\n",
		       g_thread_self(), f->filename, target_status,
		       status_str);
	}
}

#if 0
static void get_extent_info(struct dupe_extents *dext)
{
       int ret = 0;
       struct extent *extent;
       struct filerec *file;

       list_for_each_entry(extent, &dext->de_extents, e_list) {
               file = extent->e_file;

               if (filerec_open(file, 0))
                       continue;

               extent_shared_bytes(extent) = 0;
               ret = filerec_count_shared(file, extent->e_loff, dext->de_len,
                                          &extent_shared_bytes(extent),
                                          &extent_poff(extent),
                                          &extent_plen(extent));
               if (ret) {
                       fprintf(stderr, "%s: fiemap error %d: %s\n",
                               extent->e_file->filename, ret, strerror(ret));
               }
               filerec_close(file);
       }
}
#endif

static void add_shared_extents(struct dupe_extents *dext, uint64_t *shared)
{
	struct extent *extent;

	list_for_each_entry(extent, &dext->de_extents, e_list)
		*shared += extent_shared_bytes(extent);
}

/*
 * Fiemap the file and get our post-dedupe extent state.
 *
 * XXX: We're running fiemap too much for this. At the least we should
 * shoot for one fiemap call(s) per filerec.
 */
static void add_shared_extents_post(struct dupe_extents *dext, uint64_t *shared)
{
	int ret;
	uint64_t bytes = 0;
	struct extent *extent;
	struct filerec *file;

	list_for_each_entry(extent, &dext->de_extents, e_list) {
		file = extent->e_file;
		ret = filerec_open(file, target_rw);
		if (ret)
			return;

		ret = filerec_count_shared(file, extent->e_loff, dext->de_len,
					   &bytes);

		*shared += bytes;
		filerec_close(file);

		if (ret)
			return;
	}
}

static int disk_extent_grew(struct dupe_extents *dext, struct extent *extent)
{
	/*
	 * Check length of the virtual extent versus that of the 1st
	 * physical extent in our range.
	 *
	 * If the physical extent is smaller than our virtual
	 * (duplicate) extent, we want to go ahead and dedupe in order
	 * to catch two cases:
	 *
	 * - The files were appended to (separately) with duplicate
	 *   data - this will result in a pair of new extents on each
	 *   file that can be deduped.
	 *
	 * - Kernels before 4.2 rejected unaligned lengths, so we can
	 *   have a residual tail extent to dedupe.
	 */
	if (extent_plen(extent) < dext->de_len)
		return 1;
	return 0;
}

/*
 * Removes extents which it believes have already been deduped. We err
 * on the side of more deduping here.
 */
static void clean_deduped(struct dupe_extents **ret_dext)
{
	int left;
	int extents_kept = 0;
	int first = 1;
	struct dupe_extents *dext = *ret_dext;
	struct rb_node *inner, *outer;
	struct extent *inner_extent, *outer_extent;

	if (!dext || dext->de_num_dupes == 0)
		return;

	outer = rb_first(&dext->de_extents_root);
	while (outer) {
		outer_extent = rb_entry(outer, struct extent, e_node);

		/*
		 * First extent will not be considered for removal
		 * below, which is fine as remove_extent() handles the
		 * case of only 1 extent left on the dext for us.
		 *
		 * Replicate the checks though and count it as kept if
		 * we don't want it deleted. That will trigger the
		 * logic below to save the dext if we should wind up
		 * throwing everything else out.
		 */
		if (first &&
		    (extent_poff(outer_extent) == 0 ||
		     disk_extent_grew(dext, outer_extent)))
			extents_kept++;
		first = 0;

		inner = rb_next(outer);
		while (inner) {
			inner_extent = rb_entry(inner, struct extent, e_node);
			inner = rb_next(inner);

			/*
			 * Track if any extents have survived the
			 * culling. If we're down to the last two and
			 * at least one of them was deemed worthy,
			 * exit here so that he may be deduped.
			 */
			if (dext->de_num_dupes == 2 && extents_kept)
				return;

			/*
			 * e_poff could be zero if fiemap from
			 * add_shared_extents fails. In that case,
			 * skip the extent (it might want to be
			 * deduped).
			 */
			if (extent_poff(inner_extent)
			    && extent_poff(outer_extent) == extent_poff(inner_extent)
			    && !disk_extent_grew(dext, inner_extent)) {
				dprintf("Remove extent "
					"(\"%s\", %"PRIu64", %"PRIu64")\n",
					inner_extent->e_file->filename,
					extent_poff(inner_extent),
					extent_plen(inner_extent));

				g_mutex_lock(&mutex);
				left = remove_extent(results_tree,
						     inner_extent);
				g_mutex_unlock(&mutex);
				if (left == 0) {
					*ret_dext = dext = NULL;
					return;
				}
			} else
				extents_kept++;
		}
		outer = rb_next(outer);
	}
}

#define	DEDUPE_EXTENTS_CLEANED	(-1)
static int dedupe_extent_list(struct dupe_extents *dext, uint64_t *fiemap_bytes,
			      uint64_t *kern_bytes, unsigned long long passno)
{
	int ret = 0;
	int last = 0;
	int rc;
	uint64_t shared_prev, shared_post;
	struct extent *extent;
	struct dedupe_ctxt *ctxt = NULL;
	uint64_t len = dext->de_len;
	OPEN_ONCE(open_files);
	struct extent *tgt_extent = NULL;

	abort_on(dext->de_num_dupes < 2);

	/* Dedupe extents with id %s*/
	if (!quiet) {
		g_mutex_lock(&console_mutex);
		printf("[%p] (%0*llu/%llu) Try to dedupe extents with id ",
		       g_thread_self(), leading_spaces, passno,
		       total_dedupe_passes);
		debug_print_digest_short(stdout, dext->de_hash);
		printf("\n");
		g_mutex_unlock(&console_mutex);
	}

	shared_prev = shared_post = 0ULL;
	/*
	 * Remove any extents which have already been deduped. This
	 * will free dext for us if the number of available extents
	 * goes below 2. If that happens, we return a special value so
	 * the caller knows not to reference dext any more.
	 */
	if (fiemap_during_dedupe) {
		clean_deduped(&dext);
		if (!dext) {
			qprintf("[%p] Skipping - extents are already deduped.\n",
			       g_thread_self());
			return DEDUPE_EXTENTS_CLEANED;
		}

		/*
		 * Do this after clean_deduped as we may have removed some
		 * extents.
		 */
		add_shared_extents(dext, &shared_prev);
	}

	list_for_each_entry(extent, &dext->de_extents, e_list) {
		if (list_is_last(&extent->e_list, &dext->de_extents))
			last = 1;

		ret = filerec_open_once(extent->e_file, target_rw, &open_files);
		if (ret) {
			fprintf(stderr, "%s: Skipping dedupe.\n",
				extent->e_file->filename);
			/*
			 * If this was our last duplicate extent in
			 * the list, and we added dupes from a
			 * previous iteration of the loop we need to
			 * run dedupe before exiting.
			 */
			if (ctxt && last)
				goto run_dedupe;
			continue;
		}

		vprintf("[%p] Add extent for file \"%s\" at offset %s (%d)\n",
			g_thread_self(), extent->e_file->filename,
			pretty_size(extent->e_loff), extent->e_file->fd);

		if (ctxt == NULL) {
			if (tgt_extent == NULL) {
				/*
				 * We had some errors adding files
				 * previously and are down to the last
				 * dedupe candidate. Proceed only if
				 * we can guarantee two extents for
				 * dedupe (target, and this file).
				 */
				if (last)
					goto close_files;

				tgt_extent = extent;
			}
			ctxt = new_dedupe_ctxt(dext->de_num_dupes,
					       tgt_extent->e_loff, len,
					       tgt_extent->e_file);
			if (ctxt == NULL) {
				fprintf(stderr, "Out of memory while "
					"allocating dedupe context.\n");
				ret = ENOMEM;
				goto out;
			}

			/*
			 * If we just picked the target, it got added
			 * with the new context. Otherwise fall
			 * through to let other extents onto the
			 * dedupe ctxt.
			 */
			if (tgt_extent == extent)
				continue;
		}

		rc = add_extent_to_dedupe(ctxt, extent->e_loff, extent->e_file);
		if (rc) {
			if (rc < 0) {
				/* This can only be ENOMEM. */
				fprintf(stderr, "%s: Request not queued.\n",
					extent->e_file->filename);
				ret = ENOMEM;
				goto out;
			}

			if (!last)
				continue;
		}

run_dedupe:

		/*
		 * We can get here with only the target extent (0
		 * queued) for many reasons. Skip the dedupe in that
		 * case but always do cleanup.
		 */
		if (ctxt->num_queued) {
			if (!quiet) {
				g_mutex_lock(&console_mutex);
				printf("[%p] Dedupe %u extents (id: ",
				       g_thread_self(), ctxt->num_queued);
				debug_print_digest_short(stdout, dext->de_hash);
				printf(") with target: (%s, %s), "
				       "\"%s\"\n",
				       pretty_size(ctxt->orig_file_off),
				       pretty_size(ctxt->orig_len),
				       ctxt->ioctl_file->filename);
				g_mutex_unlock(&console_mutex);
			}

			ret = dedupe_extents(ctxt);
			if (ret == 0) {
				process_dedupe_results(ctxt, kern_bytes);
			} else {
				ret = errno;
				fprintf(stderr,
					"FAILURE: Dedupe ioctl returns %d: %s\n",
					ret, strerror(ret));
			}
		}
close_files:
		filerec_close_open_list(&open_files);
		free_dedupe_ctxt(ctxt);
		ctxt = NULL;

		if (!last) {
			/* reopen target file as it got closed above */
			ret = filerec_open_once(tgt_extent->e_file, target_rw,
						&open_files);
			if (ret) {
				fprintf(stderr,
					"%s: Could not re-open as target.\n",
					extent->e_file->filename);
				break;
			}
		}
	}

	abort_on(ctxt != NULL);
	abort_on(!RB_EMPTY_ROOT(&open_files.root));

	if (fiemap_during_dedupe)
		add_shared_extents_post(dext, &shared_post);

	/*
	 * It's entirely possible that some other process is
	 * manipulating files underneath us. Take care not to
	 * report some randomly enormous 64 bit value.
	 */
	if (shared_prev  < shared_post)
		*fiemap_bytes += shared_post - shared_prev;

	/* The only error we want to bubble up is ENOMEM */
	ret = 0;
out:
	/*
	 * ENOMEM error during context allocation may have caused open
	 * files to stay in our list.
	 */
	filerec_close_open_list(&open_files);
	/*
	 * We might have allocated a context above but not
	 * filled it with any extents, make sure to free it
	 * here.
	 */
	free_dedupe_ctxt(ctxt);

	abort_on(!RB_EMPTY_ROOT(&open_files.root));

	return ret;
}

static GMutex dedupe_counts_mutex;
struct dedupe_counts {
	uint64_t	kern_bytes;
	uint64_t	fiemap_bytes;
};

static int extent_dedupe_worker(struct dupe_extents *dext,
				uint64_t *fiemap_bytes, uint64_t *kern_bytes)
{
	int ret;
	unsigned long long passno = __atomic_add_fetch(&curr_dedupe_pass, 1, __ATOMIC_SEQ_CST);

	ret = dedupe_extent_list(dext, fiemap_bytes, kern_bytes, passno);
	if (ret) {
		if (ret == DEDUPE_EXTENTS_CLEANED)
			return 0;
		/* dedupe_extent_list already printed to stderr for us */
		return ret;
	}

	if (!list_empty(&dext->de_extents)) {
		g_mutex_lock(&mutex);
		dupe_extents_free(dext, results_tree);
		g_mutex_unlock(&mutex);
	}

	return 0;
}

static int dedupe_worker(void *priv, struct dedupe_counts *counts)
{
	int ret;
	uint64_t fiemap_bytes = 0ULL;
	uint64_t kern_bytes = 0ULL;

	ret = extent_dedupe_worker(priv, &fiemap_bytes, &kern_bytes);

	g_mutex_lock(&dedupe_counts_mutex);
	counts->fiemap_bytes += fiemap_bytes;
	counts->kern_bytes += kern_bytes;
	g_mutex_unlock(&dedupe_counts_mutex);

	return ret;
}

static GThreadPool *dedupe_pool = NULL;

/* Errors from this function are fatal. */
static int push_extents(struct results_tree *res)
{
	struct rb_root *root = &res->root;
	struct rb_node *node = rb_first(root);
	struct dupe_extents *dext;
	GError *err = NULL;

	while (node) {
		dext = rb_entry(node, struct dupe_extents, de_node);

		/*
		 * dext may be free'd by the dedupe threads, so get
		 * the next node now. In addition we want to lock
		 * around the rbtree code here so rb_erase doesn't
		 * change the tree underneath us.
		 */

		g_mutex_lock(&mutex);
		node = rb_next(node);
		g_mutex_unlock(&mutex);

		g_thread_pool_push(dedupe_pool, dext, &err);
		if (err) {
			fprintf(stderr, "Fatal error while deduping: %s\n",
				err->message);
			g_error_free(err);
			return 1;
		}
	}
	return 0;
}

void dedupe_results(struct results_tree *res, struct hash_tree *hashes)
{
	int ret;
	struct dedupe_counts counts = { 0ULL, };
	GError *err = NULL;

	results_tree = res;

<<<<<<< HEAD
		if (RB_EMPTY_ROOT(&res->root)) {
			printf("Nothing to dedupe.\n");
			return;
		}
=======
	print_dupes_table(res);

	if (RB_EMPTY_ROOT(&res->root)) {
		printf("Nothing to dedupe.\n");
		return;
>>>>>>> 04015519
	}

	qprintf("Using %u threads for dedupe phase\n", io_threads);

	dedupe_pool = g_thread_pool_new((GFunc) dedupe_worker, &counts,
					io_threads, TRUE, &err);
	if (err) {
		fprintf(stderr, "Unable to create dedupe thread pool: %s\n",
			err->message);
		g_error_free(err);
		return;
	}

	total_dedupe_passes = res->num_dupes;
	leading_spaces = num_digits(total_dedupe_passes);
	ret = push_extents(res);
	if (ret) {
		fprintf(stderr, "Fatal error while deduping: %s\n",
			err->message);
		g_error_free(err);
	}

	g_thread_pool_free(dedupe_pool, FALSE, TRUE);

	if (ret == 0) {
		vprintf("Kernel processed data (excludes target files): "
			"%s\n", pretty_size(counts.kern_bytes));
		if (fiemap_during_dedupe)
			printf("Comparison of extent info shows a net "
			       "change in shared extents of: %s\n",
			       pretty_size(counts.fiemap_bytes));
	}
}

int fdupes_dedupe(void)
{
	int ret;
	struct filerec *file;
	struct dedupe_ctxt *ctxt = NULL;
	uint64_t bytes = 0;
	OPEN_ONCE(open_files);

	list_for_each_entry(file, &filerec_list, rec_list) {
		ret = filerec_open_once(file, 0, &open_files);
		if (ret) {
			fprintf(stderr, "%s: Skipping dedupe.\n",
				file->filename);
			continue;
		}

		qprintf("Queue entire file for dedupe: %s\n", file->filename);

		if (ctxt == NULL) {
			ctxt = new_dedupe_ctxt(MAX_DEDUPES_PER_IOCTL,
					       0, file->size, file);
			if (ctxt == NULL) {
				fprintf(stderr, "Out of memory while "
					"allocating dedupe context.\n");
				ret = ENOMEM;
				goto out;
			}
			continue;
		}

		ret = add_extent_to_dedupe(ctxt, 0, file);
		if (ret < 0) {
			fprintf(stderr, "%s: Request not queued.\n",
				file->filename);
			ret = ENOMEM;
			goto out;
		} else if (ret == 0 ||
			   list_is_last(&file->rec_list, &filerec_list)) {
			ret = dedupe_extents(ctxt);
			if (ret) {
				ret = errno;
				fprintf(stderr,
					"FAILURE: Dedupe ioctl returns %d: %s\n",
					ret, strerror(ret));
				goto out;
			}
			filerec_close_open_list(&open_files);
			process_dedupe_results(ctxt, &bytes);
			free_dedupe_ctxt(ctxt);
			ctxt = NULL;

			printf("Dedupe pass on %llu files completed\n",
			       num_filerecs);
		}
	}

	ret = 0;
out:
	filerec_close_open_list(&open_files);
	free_dedupe_ctxt(ctxt);
	free_all_filerecs();
	return ret;
}<|MERGE_RESOLUTION|>--- conflicted
+++ resolved
@@ -582,18 +582,11 @@
 
 	results_tree = res;
 
-<<<<<<< HEAD
-		if (RB_EMPTY_ROOT(&res->root)) {
-			printf("Nothing to dedupe.\n");
-			return;
-		}
-=======
 	print_dupes_table(res);
 
 	if (RB_EMPTY_ROOT(&res->root)) {
 		printf("Nothing to dedupe.\n");
 		return;
->>>>>>> 04015519
 	}
 
 	qprintf("Using %u threads for dedupe phase\n", io_threads);
